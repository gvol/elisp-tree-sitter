--- conflicted
+++ resolved
@@ -120,21 +120,6 @@
 (ert-deftest parsing::rust-buffer ()
   (ts-test-with 'rust parser
     (ts-test-with-file "src/types.rs"
-<<<<<<< HEAD
-      (let* ((tree) (old-tree)
-             (initial (benchmark-run
-                          (setq tree (ts-parse-chunks parser #'ts-buffer-input nil))))
-             (reparse (benchmark-run
-                          (progn
-                            (setq old-tree tree)
-                            (setq tree (ts-parse-chunks parser #'ts-buffer-input old-tree))))))
-        ;; (message "initial %s" initial)
-        ;; (message "reparse %s" reparse)
-        (ert-info ("Same code should result in empty change ranges")
-          (should (equal [] (ts-changed-ranges old-tree tree))))
-        (ert-info ("Incremental parsing should be faster than initial")
-          (should (> (car initial) (car reparse))))))))
-=======
       (ts--without-restriction
         (let* ((tree) (old-tree)
                (initial (benchmark-run
@@ -147,7 +132,6 @@
             (should (equal [] (ts-changed-ranges old-tree tree))))
           (ert-info ("Incremental parsing shoud be faster than initial")
             (should (> (car initial) (car reparse)))))))))
->>>>>>> 671694b4
 
 (ert-deftest minor-mode::basic-editing ()
   (with-temp-buffer
